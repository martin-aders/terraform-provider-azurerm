package azurerm

import (
	"fmt"
	"log"
	"regexp"
	"time"

	"github.com/Azure/azure-sdk-for-go/services/network/mgmt/2018-04-01/network"
	"github.com/hashicorp/terraform/helper/resource"
	"github.com/hashicorp/terraform/helper/schema"
	"github.com/terraform-providers/terraform-provider-azurerm/azurerm/utils"
)

func resourceArmLoadBalancerRule() *schema.Resource {
	return &schema.Resource{
		Create: resourceArmLoadBalancerRuleCreate,
		Read:   resourceArmLoadBalancerRuleRead,
		Update: resourceArmLoadBalancerRuleCreate,
		Delete: resourceArmLoadBalancerRuleDelete,
		Importer: &schema.ResourceImporter{
			State: loadBalancerSubResourceStateImporter,
		},

		Schema: map[string]*schema.Schema{
			"name": {
				Type:         schema.TypeString,
				Required:     true,
				ForceNew:     true,
				ValidateFunc: validateArmLoadBalancerRuleName,
			},

			"location": deprecatedLocationSchema(),

			"resource_group_name": resourceGroupNameSchema(),

			"loadbalancer_id": {
				Type:     schema.TypeString,
				Required: true,
				ForceNew: true,
			},

			"frontend_ip_configuration_name": {
				Type:     schema.TypeString,
				Required: true,
			},

			"frontend_ip_configuration_id": {
				Type:     schema.TypeString,
				Computed: true,
			},

			"backend_address_pool_id": {
				Type:     schema.TypeString,
				Optional: true,
				Computed: true,
			},

			"protocol": {
				Type:             schema.TypeString,
				Required:         true,
				StateFunc:        ignoreCaseStateFunc,
				DiffSuppressFunc: ignoreCaseDiffSuppressFunc,
			},

			"frontend_port": {
				Type:     schema.TypeInt,
				Required: true,
			},

			"backend_port": {
				Type:     schema.TypeInt,
				Required: true,
			},

			"probe_id": {
				Type:     schema.TypeString,
				Optional: true,
				Computed: true,
			},

			"enable_floating_ip": {
				Type:     schema.TypeBool,
				Optional: true,
				Default:  false,
			},

			"idle_timeout_in_minutes": {
				Type:     schema.TypeInt,
				Optional: true,
				Computed: true,
			},

			"load_distribution": {
				Type:     schema.TypeString,
				Optional: true,
				Computed: true,
			},
		},
	}
}

func resourceArmLoadBalancerRuleCreate(d *schema.ResourceData, meta interface{}) error {
	client := meta.(*ArmClient).loadBalancerClient
	ctx := meta.(*ArmClient).StopContext

	loadBalancerID := d.Get("loadbalancer_id").(string)
	armMutexKV.Lock(loadBalancerID)
	defer armMutexKV.Unlock(loadBalancerID)

	loadBalancer, exists, err := retrieveLoadBalancerById(loadBalancerID, meta)
	if err != nil {
<<<<<<< HEAD
		return errwrap.Wrapf("Error Getting Load Balancer By ID {{err}}", err)
=======
		return fmt.Errorf("Error Getting LoadBalancer By ID: %+v", err)
>>>>>>> 249a7909
	}
	if !exists {
		d.SetId("")
		log.Printf("[INFO] Load Balancer %q not found. Removing from state", d.Get("name").(string))
		return nil
	}

	newLbRule, err := expandAzureRmLoadBalancerRule(d, loadBalancer)
	if err != nil {
<<<<<<< HEAD
		return errwrap.Wrapf("Error Exanding Load Balancer Rule {{err}}", err)
=======
		return fmt.Errorf("Error Exanding LoadBalancer Rule: %+v", err)
>>>>>>> 249a7909
	}

	lbRules := append(*loadBalancer.LoadBalancerPropertiesFormat.LoadBalancingRules, *newLbRule)

	existingRule, existingRuleIndex, exists := findLoadBalancerRuleByName(loadBalancer, d.Get("name").(string))
	if exists {
		if d.Get("name").(string) == *existingRule.Name {
			// this rule is being updated/reapplied remove old copy from the slice
			lbRules = append(lbRules[:existingRuleIndex], lbRules[existingRuleIndex+1:]...)
		}
	}

	loadBalancer.LoadBalancerPropertiesFormat.LoadBalancingRules = &lbRules
	resGroup, loadBalancerName, err := resourceGroupAndLBNameFromId(d.Get("loadbalancer_id").(string))
	if err != nil {
<<<<<<< HEAD
		return errwrap.Wrapf("Error Getting Load Balancer Name and Group: {{err}}", err)
=======
		return fmt.Errorf("Error Getting LoadBalancer Name and Group:: %+v", err)
>>>>>>> 249a7909
	}

	future, err := client.CreateOrUpdate(ctx, resGroup, loadBalancerName, *loadBalancer)
	if err != nil {
<<<<<<< HEAD
		return errwrap.Wrapf("Error Creating/Updating Load Balancer {{err}}", err)
=======
		return fmt.Errorf("Error Creating/Updating LoadBalancer: %+v", err)
>>>>>>> 249a7909
	}

	err = future.WaitForCompletionRef(ctx, client.Client)
	if err != nil {
		return fmt.Errorf("Error waiting for completion for Load Balancer updates: %+v", err)
	}

	read, err := client.Get(ctx, resGroup, loadBalancerName, "")
	if err != nil {
<<<<<<< HEAD
		return errwrap.Wrapf("Error Getting Load Balancer {{err}}", err)
=======
		return fmt.Errorf("Error Getting LoadBalancer: %+v", err)
>>>>>>> 249a7909
	}
	if read.ID == nil {
		return fmt.Errorf("Cannot read Load Balancer %s (resource group %s) ID", loadBalancerName, resGroup)
	}

	var ruleId string
	for _, LoadBalancingRule := range *(*read.LoadBalancerPropertiesFormat).LoadBalancingRules {
		if *LoadBalancingRule.Name == d.Get("name").(string) {
			ruleId = *LoadBalancingRule.ID
		}
	}

	if ruleId == "" {
		return fmt.Errorf("Cannot find created Load Balancer Rule ID %q", ruleId)
	}

	d.SetId(ruleId)

	log.Printf("[DEBUG] Waiting for Load Balancer (%s) to become available", loadBalancerName)
	stateConf := &resource.StateChangeConf{
		Pending: []string{"Accepted", "Updating"},
		Target:  []string{"Succeeded"},
		Refresh: loadbalancerStateRefreshFunc(ctx, client, resGroup, loadBalancerName),
		Timeout: 10 * time.Minute,
	}
	if _, err := stateConf.WaitForState(); err != nil {
		return fmt.Errorf("Error waiting for Load Balancer (%s) to become available: %s", loadBalancerName, err)
	}

	return resourceArmLoadBalancerRuleRead(d, meta)
}

func resourceArmLoadBalancerRuleRead(d *schema.ResourceData, meta interface{}) error {
	id, err := parseAzureResourceID(d.Id())
	if err != nil {
		return err
	}
	name := id.Path["loadBalancingRules"]

	loadBalancer, exists, err := retrieveLoadBalancerById(d.Get("loadbalancer_id").(string), meta)
	if err != nil {
<<<<<<< HEAD
		return errwrap.Wrapf("Error Getting Load Balancer By ID {{err}}", err)
=======
		return fmt.Errorf("Error Getting LoadBalancer By ID: %+v", err)
>>>>>>> 249a7909
	}
	if !exists {
		d.SetId("")
		log.Printf("[INFO] Load Balancer %q not found. Removing from state", name)
		return nil
	}

	config, _, exists := findLoadBalancerRuleByName(loadBalancer, name)
	if !exists {
		d.SetId("")
		log.Printf("[INFO] Load Balancer Rule %q not found. Removing from state", name)
		return nil
	}

	d.Set("name", config.Name)
	d.Set("resource_group_name", id.ResourceGroup)

	d.Set("protocol", config.LoadBalancingRulePropertiesFormat.Protocol)
	d.Set("frontend_port", config.LoadBalancingRulePropertiesFormat.FrontendPort)
	d.Set("backend_port", config.LoadBalancingRulePropertiesFormat.BackendPort)

	if config.LoadBalancingRulePropertiesFormat.EnableFloatingIP != nil {
		d.Set("enable_floating_ip", config.LoadBalancingRulePropertiesFormat.EnableFloatingIP)
	}

	if config.LoadBalancingRulePropertiesFormat.IdleTimeoutInMinutes != nil {
		d.Set("idle_timeout_in_minutes", config.LoadBalancingRulePropertiesFormat.IdleTimeoutInMinutes)
	}

	if config.LoadBalancingRulePropertiesFormat.FrontendIPConfiguration != nil {
		fipID, err := parseAzureResourceID(*config.LoadBalancingRulePropertiesFormat.FrontendIPConfiguration.ID)
		if err != nil {
			return err
		}

		d.Set("frontend_ip_configuration_name", fipID.Path["frontendIPConfigurations"])
		d.Set("frontend_ip_configuration_id", config.LoadBalancingRulePropertiesFormat.FrontendIPConfiguration.ID)
	}

	if config.LoadBalancingRulePropertiesFormat.BackendAddressPool != nil {
		d.Set("backend_address_pool_id", config.LoadBalancingRulePropertiesFormat.BackendAddressPool.ID)
	}

	if config.LoadBalancingRulePropertiesFormat.Probe != nil {
		d.Set("probe_id", config.LoadBalancingRulePropertiesFormat.Probe.ID)
	}

	if config.LoadBalancingRulePropertiesFormat.LoadDistribution != "" {
		d.Set("load_distribution", config.LoadBalancingRulePropertiesFormat.LoadDistribution)
	}

	return nil
}

func resourceArmLoadBalancerRuleDelete(d *schema.ResourceData, meta interface{}) error {
	client := meta.(*ArmClient).loadBalancerClient
	ctx := meta.(*ArmClient).StopContext

	loadBalancerID := d.Get("loadbalancer_id").(string)
	armMutexKV.Lock(loadBalancerID)
	defer armMutexKV.Unlock(loadBalancerID)

	loadBalancer, exists, err := retrieveLoadBalancerById(loadBalancerID, meta)
	if err != nil {
<<<<<<< HEAD
		return errwrap.Wrapf("Error Getting Load Balancer By ID {{err}}", err)
=======
		return fmt.Errorf("Error Getting LoadBalancer By ID: %+v", err)
>>>>>>> 249a7909
	}
	if !exists {
		d.SetId("")
		return nil
	}

	_, index, exists := findLoadBalancerRuleByName(loadBalancer, d.Get("name").(string))
	if !exists {
		return nil
	}

	oldLbRules := *loadBalancer.LoadBalancerPropertiesFormat.LoadBalancingRules
	newLbRules := append(oldLbRules[:index], oldLbRules[index+1:]...)
	loadBalancer.LoadBalancerPropertiesFormat.LoadBalancingRules = &newLbRules

	resGroup, loadBalancerName, err := resourceGroupAndLBNameFromId(d.Get("loadbalancer_id").(string))
	if err != nil {
<<<<<<< HEAD
		return errwrap.Wrapf("Error Getting Load Balancer Name and Group: {{err}}", err)
=======
		return fmt.Errorf("Error Getting LoadBalancer Name and Group:: %+v", err)
>>>>>>> 249a7909
	}

	future, err := client.CreateOrUpdate(ctx, resGroup, loadBalancerName, *loadBalancer)
	if err != nil {
		return fmt.Errorf("Error Creating/Updating Load Balancer %q (Resource Group %q): %+v", loadBalancerName, resGroup, err)
	}

	err = future.WaitForCompletionRef(ctx, client.Client)
	if err != nil {
		return fmt.Errorf("Error waiting for completion of Load Balancer %q (Resource Group %q): %+v", loadBalancerName, resGroup, err)
	}

	read, err := client.Get(ctx, resGroup, loadBalancerName, "")
	if err != nil {
<<<<<<< HEAD
		return errwrap.Wrapf("Error Getting Load Balancer {{err}}", err)
=======
		return fmt.Errorf("Error Getting LoadBalancer: %+v", err)
>>>>>>> 249a7909
	}
	if read.ID == nil {
		return fmt.Errorf("Cannot read ID of Load Balancer %q (resource group %s)", loadBalancerName, resGroup)
	}

	return nil
}

func expandAzureRmLoadBalancerRule(d *schema.ResourceData, lb *network.LoadBalancer) (*network.LoadBalancingRule, error) {

	properties := network.LoadBalancingRulePropertiesFormat{
		Protocol:         network.TransportProtocol(d.Get("protocol").(string)),
		FrontendPort:     utils.Int32(int32(d.Get("frontend_port").(int))),
		BackendPort:      utils.Int32(int32(d.Get("backend_port").(int))),
		EnableFloatingIP: utils.Bool(d.Get("enable_floating_ip").(bool)),
	}

	if v, ok := d.GetOk("idle_timeout_in_minutes"); ok {
		properties.IdleTimeoutInMinutes = utils.Int32(int32(v.(int)))
	}

	if v := d.Get("load_distribution").(string); v != "" {
		properties.LoadDistribution = network.LoadDistribution(v)
	}

	if v := d.Get("frontend_ip_configuration_name").(string); v != "" {
		rule, _, exists := findLoadBalancerFrontEndIpConfigurationByName(lb, v)
		if !exists {
			return nil, fmt.Errorf("[ERROR] Cannot find FrontEnd IP Configuration with the name %s", v)
		}

		feip := network.SubResource{
			ID: rule.ID,
		}

		properties.FrontendIPConfiguration = &feip
	}

	if v := d.Get("backend_address_pool_id").(string); v != "" {
		beAP := network.SubResource{
			ID: &v,
		}

		properties.BackendAddressPool = &beAP
	}

	if v := d.Get("probe_id").(string); v != "" {
		pid := network.SubResource{
			ID: &v,
		}

		properties.Probe = &pid
	}

	lbRule := network.LoadBalancingRule{
		Name: utils.String(d.Get("name").(string)),
		LoadBalancingRulePropertiesFormat: &properties,
	}

	return &lbRule, nil
}

func validateArmLoadBalancerRuleName(v interface{}, k string) (ws []string, errors []error) {
	value := v.(string)
	if !regexp.MustCompile(`^[a-zA-Z_0-9.-]+$`).MatchString(value) {
		errors = append(errors, fmt.Errorf(
			"only word characters, numbers, underscores, periods, and hyphens allowed in %q: %q",
			k, value))
	}

	if len(value) > 80 {
		errors = append(errors, fmt.Errorf(
			"%q cannot be longer than 80 characters: %q", k, value))
	}

	if len(value) == 0 {
		errors = append(errors, fmt.Errorf(
			"%q cannot be an empty string: %q", k, value))
	}
	if !regexp.MustCompile(`[a-zA-Z0-9_]$`).MatchString(value) {
		errors = append(errors, fmt.Errorf(
			"%q must end with a word character, number, or underscore: %q", k, value))
	}

	if !regexp.MustCompile(`^[a-zA-Z0-9]`).MatchString(value) {
		errors = append(errors, fmt.Errorf(
			"%q must start with a word character or number: %q", k, value))
	}

	return
}<|MERGE_RESOLUTION|>--- conflicted
+++ resolved
@@ -110,11 +110,7 @@
 
 	loadBalancer, exists, err := retrieveLoadBalancerById(loadBalancerID, meta)
 	if err != nil {
-<<<<<<< HEAD
-		return errwrap.Wrapf("Error Getting Load Balancer By ID {{err}}", err)
-=======
 		return fmt.Errorf("Error Getting LoadBalancer By ID: %+v", err)
->>>>>>> 249a7909
 	}
 	if !exists {
 		d.SetId("")
@@ -124,11 +120,7 @@
 
 	newLbRule, err := expandAzureRmLoadBalancerRule(d, loadBalancer)
 	if err != nil {
-<<<<<<< HEAD
-		return errwrap.Wrapf("Error Exanding Load Balancer Rule {{err}}", err)
-=======
 		return fmt.Errorf("Error Exanding LoadBalancer Rule: %+v", err)
->>>>>>> 249a7909
 	}
 
 	lbRules := append(*loadBalancer.LoadBalancerPropertiesFormat.LoadBalancingRules, *newLbRule)
@@ -144,20 +136,12 @@
 	loadBalancer.LoadBalancerPropertiesFormat.LoadBalancingRules = &lbRules
 	resGroup, loadBalancerName, err := resourceGroupAndLBNameFromId(d.Get("loadbalancer_id").(string))
 	if err != nil {
-<<<<<<< HEAD
-		return errwrap.Wrapf("Error Getting Load Balancer Name and Group: {{err}}", err)
-=======
 		return fmt.Errorf("Error Getting LoadBalancer Name and Group:: %+v", err)
->>>>>>> 249a7909
 	}
 
 	future, err := client.CreateOrUpdate(ctx, resGroup, loadBalancerName, *loadBalancer)
 	if err != nil {
-<<<<<<< HEAD
-		return errwrap.Wrapf("Error Creating/Updating Load Balancer {{err}}", err)
-=======
 		return fmt.Errorf("Error Creating/Updating LoadBalancer: %+v", err)
->>>>>>> 249a7909
 	}
 
 	err = future.WaitForCompletionRef(ctx, client.Client)
@@ -167,11 +151,7 @@
 
 	read, err := client.Get(ctx, resGroup, loadBalancerName, "")
 	if err != nil {
-<<<<<<< HEAD
-		return errwrap.Wrapf("Error Getting Load Balancer {{err}}", err)
-=======
 		return fmt.Errorf("Error Getting LoadBalancer: %+v", err)
->>>>>>> 249a7909
 	}
 	if read.ID == nil {
 		return fmt.Errorf("Cannot read Load Balancer %s (resource group %s) ID", loadBalancerName, resGroup)
@@ -213,11 +193,7 @@
 
 	loadBalancer, exists, err := retrieveLoadBalancerById(d.Get("loadbalancer_id").(string), meta)
 	if err != nil {
-<<<<<<< HEAD
-		return errwrap.Wrapf("Error Getting Load Balancer By ID {{err}}", err)
-=======
 		return fmt.Errorf("Error Getting LoadBalancer By ID: %+v", err)
->>>>>>> 249a7909
 	}
 	if !exists {
 		d.SetId("")
@@ -282,11 +258,7 @@
 
 	loadBalancer, exists, err := retrieveLoadBalancerById(loadBalancerID, meta)
 	if err != nil {
-<<<<<<< HEAD
-		return errwrap.Wrapf("Error Getting Load Balancer By ID {{err}}", err)
-=======
 		return fmt.Errorf("Error Getting LoadBalancer By ID: %+v", err)
->>>>>>> 249a7909
 	}
 	if !exists {
 		d.SetId("")
@@ -304,11 +276,7 @@
 
 	resGroup, loadBalancerName, err := resourceGroupAndLBNameFromId(d.Get("loadbalancer_id").(string))
 	if err != nil {
-<<<<<<< HEAD
-		return errwrap.Wrapf("Error Getting Load Balancer Name and Group: {{err}}", err)
-=======
 		return fmt.Errorf("Error Getting LoadBalancer Name and Group:: %+v", err)
->>>>>>> 249a7909
 	}
 
 	future, err := client.CreateOrUpdate(ctx, resGroup, loadBalancerName, *loadBalancer)
@@ -323,11 +291,7 @@
 
 	read, err := client.Get(ctx, resGroup, loadBalancerName, "")
 	if err != nil {
-<<<<<<< HEAD
-		return errwrap.Wrapf("Error Getting Load Balancer {{err}}", err)
-=======
 		return fmt.Errorf("Error Getting LoadBalancer: %+v", err)
->>>>>>> 249a7909
 	}
 	if read.ID == nil {
 		return fmt.Errorf("Cannot read ID of Load Balancer %q (resource group %s)", loadBalancerName, resGroup)
